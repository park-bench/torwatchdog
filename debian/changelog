--- conflicted
+++ resolved
@@ -1,14 +1,9 @@
 torwatchdog (0.2) UNRELEASED; urgency=medium
 
-<<<<<<< HEAD
   * Updated for new gpgmailer interface.
+  * Changed install location.
 
  -- Andrew Klapp <andklapp@null.net>  Tue, 02 Aug 2016 22:32:14 -0500
-=======
-  * Changed install location.
-
- -- Britt Dogg <bdogg@bdoggmobile>  Tue, 23 Aug 2016 19:19:35 -0500
->>>>>>> 28de643f
 
 torwatchdog (0.1) stable; urgency=low
 
