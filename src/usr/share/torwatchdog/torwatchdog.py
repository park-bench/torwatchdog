--- conflicted
+++ resolved
@@ -20,8 +20,8 @@
 the SOCKS_PORT.
 """
 
-# TODO: Eventually consider running in a chroot or jail.
-# TODO: Eventually check to see if the network/internet connection is down.
+# TODO: Eventually consider running in a chroot or jail. (gpgmailer issue 17)
+# TODO: Eventually check to see if the network/internet connection is down. (issue 4)
 
 __author__ = 'Joel Luellwitz and Andrew Klapp'
 __version__ = '0.8'
@@ -47,7 +47,6 @@
 import stem.process
 import gpgmailmessage
 
-<<<<<<< HEAD
 # Constants
 PROGRAM_NAME = 'torwatchdog'
 CONFIGURATION_PATHNAME = os.path.join('/etc', PROGRAM_NAME, '%s.conf' % PROGRAM_NAME)
@@ -67,11 +66,6 @@
     """Indicates an expected fatal error occurred during program initialization.
     Initialization is implied to mean, before daemonization.
     """
-=======
-PID_FILE = '/run/torwatchdog.pid'
-
-# TODO #4: Eventually check to see if the network/internet connection is down.
->>>>>>> 8546cd01
 
 
 def get_user_and_group_ids():
@@ -82,13 +76,13 @@
     try:
         program_user = pwd.getpwnam(PROCESS_USERNAME)
     except KeyError as key_error:
-        # TODO: When moving to Python 3, change to chained exception.
+        # TODO: When moving to Python 3, change to chained exception. (gpgmailer issue 15)
         print('User %s does not exist.', PROCESS_USERNAME)
         raise key_error
     try:
         program_group = grp.getgrnam(PROCESS_GROUP_NAME)
     except KeyError as key_error:
-        # TODO: When moving to Python 3, change to chained exception.
+        # TODO: When moving to Python 3, change to chained exception. (gpgmailer issue 15)
         print('Group %s does not exist.', PROCESS_GROUP_NAME)
         raise key_error
 
@@ -107,7 +101,7 @@
     config_parser = ConfigParser.SafeConfigParser()
     config_parser.read(CONFIGURATION_PATHNAME)
 
-    # Logging config goes first
+    # Logging config goes first.
     config = {}
     config_helper = confighelper.ConfigHelper()
     config['log_level'] = config_helper.verify_string_exists(config_parser, 'log_level')
@@ -115,7 +109,7 @@
     # Create logging directory.  drwxr-x---
     log_mode = stat.S_IRUSR | stat.S_IWUSR | stat.S_IXUSR | stat.S_IRGRP | stat.S_IXGRP
     # TODO: Look into defaulting the logging to the console until the program gets more
-    #   bootstrapped.
+    #   bootstrapped. (gpgmailer issue 18)
     print('Creating logging directory %s.' % LOG_DIR)
     if not os.path.isdir(LOG_DIR):
         # Will throw exception if file cannot be created.
@@ -201,7 +195,7 @@
     config: The program configuration object, mostly based on the configuration file.
     """
     # Set socks proxy and wrap the urllib module
-    # TODO: Eventually consider choosing a randomly available TCP port.
+    # TODO: Eventually consider choosing a randomly available TCP port. (issue 8)
     socks.setdefaultproxy(
         socks.PROXY_TYPE_SOCKS5, '127.0.0.1', config['tor_socks_port'])
     socket.socket = socks.socksocket
@@ -303,7 +297,8 @@
         if fail_time >= datetime.timedelta(seconds=30):
             logger.error('Will try again after daemonize.')
         else:
-            # TODO: When moving to Python 3, convert to checked exception.
+            # TODO: When moving to Python 3, convert to checked exception. (gpgmailer issue
+            #   15)
             raise Exception(
                 'Tor failed to start in only %d seconds. Assuming the program is '
                 'misconfigured. Quitting.' % fail_time.total_seconds())
@@ -330,19 +325,12 @@
         return False
 
 
-<<<<<<< HEAD
 def log_and_send_message(config, message, email_error_message):
     """Logs and sends an e-mail of a message.
 
     config: The program configuration object, mostly based on the configuration file.
     message: The e-mail message body.
     email_error_message: A message to log in the event of an error while sending the e-mail.
-=======
-# TODO #5: Make this deal with another instance of Tor properly.
-def print_bootstrap_lines(line):
-    """Start an instance of Tor. This prints Tor's bootstrap information as it starts. Note
-    that this will not work if you have another Tor instance running.
->>>>>>> 8546cd01
     """
     logger.warn(message)
 
@@ -361,7 +349,6 @@
 def main_loop(config, tor_process):
     """The main program loop.
 
-<<<<<<< HEAD
     config: The program configuration object, mostly based on the configuration file.
     tor_process: A handle to the tor process.
     """
@@ -410,16 +397,6 @@
 
 os.umask(PROGRAM_UMASK)
 program_uid, program_gid = get_user_and_group_ids()
-=======
-# TODO #6: Delete the cache directory on exit.
-def sig_term_handler(signal, stack_frame):
-    """Quit when SIGTERM is received."""
-    logger.info('SIGTERM received. Quitting.')
-    logger.info('Stopping tor.')
-    tor_process.kill()
-    sys.exit(0)
->>>>>>> 8546cd01
-
 config, config_helper, logger = read_configuration_and_create_logger(
     program_uid, program_gid)
 
